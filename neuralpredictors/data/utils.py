from pathlib import Path
import h5py
import numpy as np
from tqdm import tqdm
from collections import Mapping

from pathlib import Path
from zipfile import ZIP_DEFLATED, ZipFile
import logging

logger = logging.getLogger(__name__)


def zip_dir(zip_name: str, source_dir):
    """
    Zips all files in `source_dir` into a zip file named `zip_name`.
    """
    src_path = Path(source_dir).absolute().resolve(strict=True)
    with ZipFile(zip_name, "w", ZIP_DEFLATED) as zf:
        for file in tqdm(src_path.rglob("*")):
            zf.write(file, file.relative_to(src_path.parent))


def _savenpy(path, val, overwrite):
    if not np.isscalar(val) and len(val.shape) > 0 and val[0].dtype.char == "S":  # convert bytes to unicode
        val = val.astype(str)
    if not path.exists() or overwrite:
        logger.info("Saving", path)
        np.save(path, val)
    else:
        logger.warn("Not overwriting", path)


def convert_movies_h5_dataset_to_folder(
    filename,
    outpath=None,
    overwrite=False,
    data_keys=("inputs", "responses", "behavior", "eye_position"),
):
    """
    Converts an HDF5 dataset used for mouse movie data into a directory structure
    that can be used by the FileTreeDataset.

    Args:
        filename:       filename of the hdf5 file
        outpath:        location of the FileTreeDataset (default .)
        overwrite:      overwrite existing files
    """
    if not isinstance(data_keys, Mapping):
        data_keys = {k: k for k in data_keys}

    h5file = Path(filename)
    outpath = Path(outpath) or h5file.with_suffix("")  # drop extension to form target output

    with h5py.File(filename, "r") as fid:
        for data_key, mapped_name in data_keys.items():
            subpath = outpath / "data/{}".format(mapped_name)
            subpath.mkdir(exist_ok=True, parents=True)
            for key in tqdm(
                fid[data_key].keys(),
                desc="Saving {}".format(data_key),
            ):
                outfile = subpath / "{}.npy".format(key)
                _savenpy(outfile, fid[data_key][key][()], overwrite)

        # map data for trials
        trial_info_keys = [
            "durations",
            "condition_hashes",
            "movie_names",
            "tiers",
            "trial_idx",
            "types",
        ]

        # save tiers
        subpath = outpath / "meta/trials"
        subpath.mkdir(exist_ok=True, parents=True)
        for trial_info_key in trial_info_keys:
            _savenpy(
                subpath / "{}.npy".format(trial_info_key),
                fid[trial_info_key][()],
                overwrite,
            )

        # save nested fields:
        nested_keys = {"neurons": "neurons"}
        for meta_type, target in nested_keys.items():
            for meta_key in fid[meta_type].keys():
                subpath = outpath / "meta/{}".format(target)
                subpath.mkdir(exist_ok=True, parents=True)

                _savenpy(
                    subpath / "{}.npy".format(meta_key),
                    fid[meta_type][meta_key][()],
                    overwrite,
                )

        # save statistics
        def statistics_func(name, node):
            name = name.replace(".", "_").lower()
            if isinstance(node, h5py.Dataset):
                data_file = outpath / "meta/statistics/{}.npy".format(name)
                data_file.parent.mkdir(exist_ok=True, parents=True)
                _savenpy(
                    data_file,
                    node[()],
                    overwrite,
                )

        logger.info("Saving statistics")
        fid["statistics"].visititems(statistics_func)


def convert_static_h5_dataset_to_folder(filename, outpath=None, overwrite=False, ignore_all_behaviors=False):
    """
    Converts a h5 dataset used for mouse data into a directory structure that can be used by the FileTreeDataset.

    Args:
        filename:       filename of the hdf5 file
        outpath:        location of the FileTreeDataset (default .)
        overwrite:      overwrite existing files

    """
    h5file = Path(filename)
    outpath = outpath or (h5file.parent / h5file.stem)

<<<<<<< HEAD
    with h5py.File(filename) as fid:
        for data_key in ["images", "responses", "behavior", "pupil_center"]:
=======
    with h5.File(filename) as fid:
        attributes = (
            ["images", "responses", "behavior", "pupil_center"] if not ignore_all_behaviors else ["images", "responses"]
        )
        for data_key in attributes:
>>>>>>> 3e81fb13
            subpath = outpath / "data/{}".format(data_key)
            subpath.mkdir(exist_ok=True, parents=True)
            for i, value in tqdm(
                enumerate(fid[data_key]),
                total=fid[data_key].shape[0],
                desc="Saving {}".format(data_key),
            ):
                outfile = subpath / "{}.npy".format(i)
                if not outfile.exists() or overwrite:
                    np.save(outfile, value)

        # save tiers
        for data_key in ["tiers"]:
            subpath = outpath / "meta/trials"
            subpath.mkdir(exist_ok=True, parents=True)
            _savenpy(subpath / "{}.npy".format(data_key), fid[data_key][...], overwrite)

        # save meta info
        for meta_type, target in zip(["item_info", "neurons"], ["trials", "neurons"]):
            for meta_key in fid[meta_type].keys():
                subpath = outpath / "meta/{}".format(target)
                subpath.mkdir(exist_ok=True, parents=True)

                _savenpy(
                    subpath / "{}.npy".format(meta_key),
                    fid[meta_type][meta_key][...],
                    overwrite,
                )

        # save statistics
        def statistics_func(name, node):
            name = name.replace(".", "_").lower()
            if not isinstance(node, h5py.Dataset):
                subpath = outpath / "meta/statistics" / name
                subpath.mkdir(exist_ok=True, parents=True)
            else:
                _savenpy(
                    outpath / "meta/statistics" / "{}.npy".format(name),
                    node[...],
                    overwrite,
                )

        fid["statistics"].visititems(statistics_func)<|MERGE_RESOLUTION|>--- conflicted
+++ resolved
@@ -125,16 +125,11 @@
     h5file = Path(filename)
     outpath = outpath or (h5file.parent / h5file.stem)
 
-<<<<<<< HEAD
-    with h5py.File(filename) as fid:
-        for data_key in ["images", "responses", "behavior", "pupil_center"]:
-=======
     with h5.File(filename) as fid:
         attributes = (
             ["images", "responses", "behavior", "pupil_center"] if not ignore_all_behaviors else ["images", "responses"]
         )
         for data_key in attributes:
->>>>>>> 3e81fb13
             subpath = outpath / "data/{}".format(data_key)
             subpath.mkdir(exist_ok=True, parents=True)
             for i, value in tqdm(

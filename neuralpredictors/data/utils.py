from pathlib import Path
import h5py
import numpy as np
from tqdm import tqdm
from collections import Mapping

from pathlib import Path
from zipfile import ZIP_DEFLATED, ZipFile
import logging

logger = logging.getLogger(__name__)


def zip_dir(zip_name: str, source_dir):
    """
    Zips all files in `source_dir` into a zip file named `zip_name`.
    """
    src_path = Path(source_dir).absolute().resolve(strict=True)
    with ZipFile(zip_name, "w", ZIP_DEFLATED) as zf:
        for file in tqdm(src_path.rglob("*")):
            zf.write(file, file.relative_to(src_path.parent))


def _savenpy(path, val, overwrite):
<<<<<<< HEAD

    if not np.isscalar(val) and val[0].dtype.char == "S":  # convert bytes to unicode
=======
    if not np.isscalar(val) and len(val.shape) > 0 and val[0].dtype.char == "S":  # convert bytes to univcode
>>>>>>> 4da75c20
        val = val.astype(str)
    if not path.exists() or overwrite:
        logger.info("Saving", path)
        np.save(path, val)
    else:
        logger.warn("Not overwriting", path)


def convert_movies_h5_dataset_to_folder(
    filename,
    outpath=None,
    overwrite=False,
    data_keys=("inputs", "responses", "behavior", "eye_position"),
):
    """
    Converts an HDF5 dataset used for mouse movie data into a directory structure 
    that can be used by the FileTreeDataset.

    Args:
        filename:       filename of the hdf5 file
        outpath:        location of the FileTreeDataset (default .)
        overwrite:      overwrite existing files
    """
    if not isinstance(data_keys, Mapping):
        data_keys = {k: k for k in data_keys}

    h5file = Path(filename)
    outpath = Path(outpath) or h5file.with_suffix(
        ""
    )  # drop extension to form target output

    with h5py.File(filename, "r") as fid:
        for data_key, mapped_name in data_keys.items():
            subpath = outpath / "data/{}".format(mapped_name)
            subpath.mkdir(exist_ok=True, parents=True)
            for key in tqdm(fid[data_key].keys(), desc="Saving {}".format(data_key),):
                outfile = subpath / "{}.npy".format(key)
                _savenpy(outfile, fid[data_key][key][()], overwrite)

        # map data for trials
        trial_info_keys = [
            "durations",
            "condition_hashes",
            "movie_names",
            "tiers",
            "trial_idx",
            "types",
        ]

        # save tiers
        subpath = outpath / "meta/trials"
        subpath.mkdir(exist_ok=True, parents=True)
        for trial_info_key in trial_info_keys:
            _savenpy(
                subpath / "{}.npy".format(trial_info_key),
                fid[trial_info_key][()],
                overwrite,
            )

        # save nested fields:
        nested_keys = {"neurons": "neurons"}
        for meta_type, target in nested_keys.items():
            for meta_key in fid[meta_type].keys():
                subpath = outpath / "meta/{}".format(target)
                subpath.mkdir(exist_ok=True, parents=True)

                _savenpy(
                    subpath / "{}.npy".format(meta_key),
                    fid[meta_type][meta_key][()],
                    overwrite,
                )

        # save statistics
        def statistics_func(name, node):
            name = name.replace(".", "_").lower()
            if isinstance(node, h5py.Dataset):
                data_file = outpath / "meta/statistics/{}.npy".format(name)
                data_file.parent.mkdir(exist_ok=True, parents=True)
                _savenpy(
                    data_file, node[()], overwrite,
                )

        logger.info("Saving statistics")
        fid["statistics"].visititems(statistics_func)


def convert_static_h5_dataset_to_folder(filename, outpath=None, overwrite=False):
    """
    Converts a h5 dataset used for mouse data into a directory structure that can be used by the FileTreeDataset.

    Args:
        filename:       filename of the hdf5 file
        outpath:        location of the FileTreeDataset (default .)
        overwrite:      overwrite existing files

    """
    h5file = Path(filename)
    outpath = outpath or (h5file.parent / h5file.stem)

    with h5py.File(filename) as fid:
        for data_key in ["images", "responses", "behavior", "pupil_center"]:
            subpath = outpath / "data/{}".format(data_key)
            subpath.mkdir(exist_ok=True, parents=True)
            for i, value in tqdm(
                enumerate(fid[data_key]),
                total=fid[data_key].shape[0],
                desc="Saving {}".format(data_key),
            ):
                outfile = subpath / "{}.npy".format(i)
                if not outfile.exists() or overwrite:
                    np.save(outfile, value)

        # save tiers
        for data_key in ["tiers"]:
            subpath = outpath / "meta/trials"
            subpath.mkdir(exist_ok=True, parents=True)
<<<<<<< HEAD
            _savenpy(
                subpath / "{}.npy".format(data_key), fid[data_key].value, overwrite
            )
=======
            _savenpy(subpath / "{}.npy".format(data_key), fid[data_key][...], overwrite)
>>>>>>> 4da75c20

        # save meta info
        for meta_type, target in zip(["item_info", "neurons"], ["trials", "neurons"]):
            for meta_key in fid[meta_type].keys():
                subpath = outpath / "meta/{}".format(target)
                subpath.mkdir(exist_ok=True, parents=True)

<<<<<<< HEAD
                _savenpy(
                    subpath / "{}.npy".format(meta_key),
                    fid[meta_type][meta_key].value,
                    overwrite,
                )
=======
                _savenpy(subpath / "{}.npy".format(meta_key), fid[meta_type][meta_key][...], overwrite)
>>>>>>> 4da75c20

        # save statistics
        def statistics_func(name, node):
            name = name.replace(".", "_").lower()
            if not isinstance(node, h5py.Dataset):
                subpath = outpath / "meta/statistics" / name
                subpath.mkdir(exist_ok=True, parents=True)
            else:
<<<<<<< HEAD
                _savenpy(
                    outpath / "meta/statistics" / "{}.npy".format(name),
                    node.value,
                    overwrite,
                )
=======
                _savenpy(outpath / "meta/statistics" / "{}.npy".format(name), node[...], overwrite)
>>>>>>> 4da75c20

        fid["statistics"].visititems(statistics_func)<|MERGE_RESOLUTION|>--- conflicted
+++ resolved
@@ -22,12 +22,7 @@
 
 
 def _savenpy(path, val, overwrite):
-<<<<<<< HEAD
-
-    if not np.isscalar(val) and val[0].dtype.char == "S":  # convert bytes to unicode
-=======
-    if not np.isscalar(val) and len(val.shape) > 0 and val[0].dtype.char == "S":  # convert bytes to univcode
->>>>>>> 4da75c20
+    if not np.isscalar(val) and len(val.shape) > 0 and val[0].dtype.char == "S":  # convert bytes to unicode
         val = val.astype(str)
     if not path.exists() or overwrite:
         logger.info("Saving", path)
@@ -43,7 +38,7 @@
     data_keys=("inputs", "responses", "behavior", "eye_position"),
 ):
     """
-    Converts an HDF5 dataset used for mouse movie data into a directory structure 
+    Converts an HDF5 dataset used for mouse movie data into a directory structure
     that can be used by the FileTreeDataset.
 
     Args:
@@ -55,15 +50,16 @@
         data_keys = {k: k for k in data_keys}
 
     h5file = Path(filename)
-    outpath = Path(outpath) or h5file.with_suffix(
-        ""
-    )  # drop extension to form target output
+    outpath = Path(outpath) or h5file.with_suffix("")  # drop extension to form target output
 
     with h5py.File(filename, "r") as fid:
         for data_key, mapped_name in data_keys.items():
             subpath = outpath / "data/{}".format(mapped_name)
             subpath.mkdir(exist_ok=True, parents=True)
-            for key in tqdm(fid[data_key].keys(), desc="Saving {}".format(data_key),):
+            for key in tqdm(
+                fid[data_key].keys(),
+                desc="Saving {}".format(data_key),
+            ):
                 outfile = subpath / "{}.npy".format(key)
                 _savenpy(outfile, fid[data_key][key][()], overwrite)
 
@@ -107,7 +103,9 @@
                 data_file = outpath / "meta/statistics/{}.npy".format(name)
                 data_file.parent.mkdir(exist_ok=True, parents=True)
                 _savenpy(
-                    data_file, node[()], overwrite,
+                    data_file,
+                    node[()],
+                    overwrite,
                 )
 
         logger.info("Saving statistics")
@@ -144,13 +142,7 @@
         for data_key in ["tiers"]:
             subpath = outpath / "meta/trials"
             subpath.mkdir(exist_ok=True, parents=True)
-<<<<<<< HEAD
-            _savenpy(
-                subpath / "{}.npy".format(data_key), fid[data_key].value, overwrite
-            )
-=======
             _savenpy(subpath / "{}.npy".format(data_key), fid[data_key][...], overwrite)
->>>>>>> 4da75c20
 
         # save meta info
         for meta_type, target in zip(["item_info", "neurons"], ["trials", "neurons"]):
@@ -158,15 +150,7 @@
                 subpath = outpath / "meta/{}".format(target)
                 subpath.mkdir(exist_ok=True, parents=True)
 
-<<<<<<< HEAD
-                _savenpy(
-                    subpath / "{}.npy".format(meta_key),
-                    fid[meta_type][meta_key].value,
-                    overwrite,
-                )
-=======
                 _savenpy(subpath / "{}.npy".format(meta_key), fid[meta_type][meta_key][...], overwrite)
->>>>>>> 4da75c20
 
         # save statistics
         def statistics_func(name, node):
@@ -175,14 +159,6 @@
                 subpath = outpath / "meta/statistics" / name
                 subpath.mkdir(exist_ok=True, parents=True)
             else:
-<<<<<<< HEAD
-                _savenpy(
-                    outpath / "meta/statistics" / "{}.npy".format(name),
-                    node.value,
-                    overwrite,
-                )
-=======
                 _savenpy(outpath / "meta/statistics" / "{}.npy".format(name), node[...], overwrite)
->>>>>>> 4da75c20
 
         fid["statistics"].visititems(statistics_func)
--- conflicted
+++ resolved
@@ -22,8 +22,6 @@
 
     return copy_dict
 
-<<<<<<< HEAD
-=======
 
 class Tracker:
     """
@@ -34,9 +32,7 @@
     If also implements a `finalize` method that does nothing, but can be overwritten.
 
     """
->>>>>>> 5651db29
-
-class Tracker:
+
     def log_objective(self, obj):
         raise NotImplementedError()
 
@@ -56,19 +52,13 @@
 
     def log_objective(self, obj):
         new_track_point = np.array([[time.time(), obj]])
-<<<<<<< HEAD
-        self.tracker = np.concatenate((self.tracker, new_track_point), axis=0)
-=======
         self.log = np.concatenate(
             (self.log, new_track_point), axis=0)
->>>>>>> 5651db29
 
     def finalize(self):
         self.log[:, 0] -= self.log[0, 0]
 
 
-<<<<<<< HEAD
-=======
 class MultipleObjectiveTracker(Tracker):
     """
     Tracks multiple objectives at once. The objective need to passed as keyword arguments to the tracker.
@@ -85,9 +75,7 @@
     The objective value passed to the `log_objective` function will be tracked under the name `raw_objective`).
 
     """
->>>>>>> 5651db29
-
-class MultipleObjectiveTracker(Tracker):
+
     def __init__(self, **objectives):
         self.objectives = objectives
         self.log = defaultdict(list)
@@ -125,37 +113,11 @@
         model.train(training_status)
 
 
-<<<<<<< HEAD
-def early_stopping(
-    model,
-    objective_closure,
-    interval=5,
-    patience=20,
-    start=0,
-    max_iter=1000,
-    maximize=True,
-    tolerance=1e-5,
-    switch_mode=True,
-    restore_best=True,
-    tracker=None,
-    scheduler=None,
-    lr_decay_steps=1,
-):
-=======
 def early_stopping(model, objective_closue, interval=5, patience=20, start=0, max_iter=1000,
                    maximize=True, tolerance=1e-5, switch_mode=True, restore_best=True,
                    tracker=None):
->>>>>>> 5651db29
-    """
-    Early stopping iterator. Keeps track of the best model state during training. Resets the model to its
-        best state, when either the number of maximum epochs or the patience [number of epochs without improvement)
-        is reached.
-    Also includes a convenient way to reduce the learning rate. Takes as an additional input a PyTorch scheduler object
-        (e.g. torch.optim.lr_scheduler.ReduceLROnPlateau), which will automatically decrease the learning rate.
-        If the patience counter is reached, the scheduler will decay the LR, and the model is set back to its best state.
-        This loop will continue for n times in the variable lr_decay_steps. The patience and tolerance parameters in
-        early stopping and the scheduler object should be identical.
-
+    """
+    Early stopping iterator. When it stops, it restores the best previous state of the model.
 
     Args:
         model:     model that is being optimized
@@ -174,80 +136,56 @@
         tracker (Tracker):
             for tracking training time & stopping objective
 
-        scheduler:  scheduler object, which automatically reduces decreases the LR by a specified amount.
-                    The scheduler should be defined outside of early stopping, and should take as inputs the same
-                    arguments for patience, and tolerance, as early stopping
-        lr_decay_steps: Number of times the learning rate should be reduced before stopping the training.
-
     """
     training_status = model.training
 
     def _objective():
         if switch_mode:
             model.eval()
-        ret = objective_closure(model)
+        ret = objective_closue()
         if switch_mode:
             model.train(training_status)
         return ret
-
-    def decay_lr(model, best_state_dict):
-        old_objective = _objective()
-        if restore_best:
-            model.load_state_dict(best_state_dict)
-            print("Restoring best model after lr decay! {:.6f} ---> {:.6f}".format(old_objective, _objective()))
 
     def finalize(model, best_state_dict):
         old_objective = _objective()
         if restore_best:
             model.load_state_dict(best_state_dict)
-            print("Restoring best model! {:.6f} ---> {:.6f}".format(old_objective, _objective()))
+            print(
+                'Restoring best model! {:.6f} ---> {:.6f}'.format(
+                    old_objective, _objective()))
         else:
-            print("Final best model! objective {:.6f}".format(_objective()))
+            print('Final best model! objective {:.6f}'.format(
+                _objective()))
 
     epoch = start
     maximize = float(maximize)
     best_objective = current_objective = _objective()
     best_state_dict = copy_state(model)
-
-    for repeat in range(lr_decay_steps):
-        patience_counter = 0
-
-        while patience_counter < patience and epoch < max_iter:
-
-            for _ in range(interval):
-                epoch += 1
-                if tracker is not None:
-                    tracker.log_objective(current_objective)
-                if (~np.isfinite(current_objective)).any():
-                    print("Objective is not Finite. Stopping training")
-                    finalize(model, best_state_dict)
-                    return
-                yield epoch, current_objective
-
-            current_objective = _objective()
-
-            # if a scheduler is defined, a .step with the current objective is all that is needed to reduce the LR
-            if scheduler is not None:
-                scheduler.step(current_objective)
-
-            if current_objective * (-1) ** maximize < best_objective * (-1) ** maximize - tolerance:
-                print(
-                    "[{:03d}|{:02d}/{:02d}] ---> {}".format(epoch, patience_counter, patience, current_objective),
-                    flush=True,
-                )
-                best_state_dict = copy_state(model)
-                best_objective = current_objective
-                patience_counter = 0
-            else:
-                patience_counter += 1
-                print(
-                    "[{:03d}|{:02d}/{:02d}] -/-> {}".format(epoch, patience_counter, patience, current_objective),
-                    flush=True,
-                )
-
-        if (epoch < max_iter) & (lr_decay_steps > 1) & (repeat < lr_decay_steps):
-            decay_lr(model, best_state_dict)
-
+    patience_counter = 0
+    while patience_counter < patience and epoch < max_iter:
+        for _ in range(interval):
+            epoch += 1
+            if tracker is not None:
+                tracker.log_objective(current_objective)
+            if (~np.isfinite(current_objective)).any():
+                print('Objective is not Finite. Stopping training')
+                finalize(model, best_state_dict)
+                return
+            yield epoch, current_objective
+
+        current_objective = _objective()
+
+        if current_objective * (-1) ** maximize < best_objective * (-1) ** maximize - tolerance:
+            print('[{:03d}|{:02d}/{:02d}] ---> {}'.format(epoch, patience_counter, patience, current_objective),
+                  flush=True)
+            best_state_dict = copy_state(model)
+            best_objective = current_objective
+            patience_counter = 0
+        else:
+            patience_counter += 1
+            print('[{:03d}|{:02d}/{:02d}] -/-> {}'.format(epoch, patience_counter, patience, current_objective),
+                  flush=True)
     finalize(model, best_state_dict)
 
 
@@ -280,8 +218,6 @@
         readout key, input, targets
 
     """
-    # assert isinstance(trainloaders, OrderedDict), 'trainloaders must be an ordered dict'
-    keys = list(trainloaders.keys())
-    ordered_loaders = [trainloaders[k] for k in keys]
-    for readout_key, outputs in zip(cycle(trainloaders.keys()), alternate(*ordered_loaders)):
+    assert isinstance(trainloaders, OrderedDict), 'trainloaders must be an ordered dict'
+    for readout_key, outputs in zip(cycle(trainloaders.keys()), alternate(*trainloaders.values())):
         yield readout_key, outputs
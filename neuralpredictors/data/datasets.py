--- conflicted
+++ resolved
@@ -120,13 +120,7 @@
 
     def __repr__(self):
         return (
-<<<<<<< HEAD
-            "{} m={}:\n\t({})".format(
-                self.__class__.__name__, len(self), ", ".join(self.data_keys)
-            )
-=======
-            "{} m={}:\n\t({})".format(self.__class__.__name__, len(self), ", ".join(self.data_groups))
->>>>>>> 4da75c20
+            "{} m={}:\n\t({})".format(self.__class__.__name__, len(self), ", ".join(self.data_keys))
             + "\n\t[Transforms: "
             + "->".join([repr(tr) for tr in self.transforms])
             + "]"
@@ -441,11 +435,6 @@
     def __init__(self, path, links=None):
         """
         Class that can be used to represent a subdirectory of a FileTree as a property in a FileTree dataset.
-<<<<<<< HEAD
-
-=======
-        Caches already loaded data items.
->>>>>>> 4da75c20
         Args:
             path (pathlib.Path object): path to the subdiretory
             links (dict, optional): rename mapping for entries within the `path`. Defaults to None, in which case
@@ -524,43 +513,23 @@
     # specify list of transform types that are acceptable
     _transform_types = (DataTransform,)
 
-    def __init__(
-        self,
-        dirname,
-        *data_keys,
-        transforms=None,
-        use_cache=True,
-        output_rename=None,
-        output_dict=False
-    ):
+    def __init__(self, dirname, *data_keys, transforms=None, use_cache=True, output_rename=None, output_dict=False):
         """
         Dataset stored as a file tree. The tree needs to have the subdirs data, meta, meta/neurons, meta/statistics,
-<<<<<<< HEAD
         and meta/trials. Please refer to convert_static_h5_dataset_to_folder in neuralpredictors.data.utils for an
         example on how to export an hdf5 file into folder structure compatible with this dataset.
 
 
-=======
-        and meta/trials. Please refer to convert_static_h5_dataset_to_folder in neuralpredictors.data.utils
-        how to export an hdf5 file into that structure.
->>>>>>> 4da75c20
         Here is an example. Data directories with too many entries have trials as .npy files
         named 0.npy, 1.npy, ...
         The meta/trials subdirectory must have single .npy files with arrays that provide additional trial based
         meta data.
         static22564-2-13-preproc0
         ├── data
-<<<<<<< HEAD
         │   ├── behavior [directory with 5955 entries]
         │   ├── images [directory with 5955 entries]
         │   ├── pupil_center [5955 entries]
         │   └── responses [5955 entries]
-=======
-        │   ├── behavior [5955 entries exceeds filelimit, not opening dir]
-        │   ├── images [5955 entries exceeds filelimit, not opening dir]
-        │   ├── pupil_center [5955 entries exceeds filelimit, not opening dir]
-        │   └── responses [5955 entries exceeds filelimit, not opening dir]
->>>>>>> 4da75c20
         └── meta
             ├── neurons
             │   ├── animal_ids.npy
@@ -570,7 +539,6 @@
             │   ├── sessions.npy
             │   └── unit_ids.npy
             ├── statistics
-<<<<<<< HEAD
             │   ├── behavior
             │   │   ├── all
             │   │   │   ├── max.npy
@@ -625,61 +593,6 @@
             │           └── std.npy
             └── trials [12 entries]
 
-=======
-            │   ├── behavior
-            │   │   ├── all
-            │   │   │   ├── max.npy
-            │   │   │   ├── mean.npy
-            │   │   │   ├── median.npy
-            │   │   │   ├── min.npy
-            │   │   │   └── std.npy
-            │   │   └── stimulus_frame
-            │   │       ├── max.npy
-            │   │       ├── mean.npy
-            │   │       ├── median.npy
-            │   │       ├── min.npy
-            │   │       └── std.npy
-            │   ├── images
-            │   │   ├── all
-            │   │   │   ├── max.npy
-            │   │   │   ├── mean.npy
-            │   │   │   ├── median.npy
-            │   │   │   ├── min.npy
-            │   │   │   └── std.npy
-            │   │   └── stimulus_frame
-            │   │       ├── max.npy
-            │   │       ├── mean.npy
-            │   │       ├── median.npy
-            │   │       ├── min.npy
-            │   │       └── std.npy
-            │   ├── pupil_center
-            │   │   ├── all
-            │   │   │   ├── max.npy
-            │   │   │   ├── mean.npy
-            │   │   │   ├── median.npy
-            │   │   │   ├── min.npy
-            │   │   │   └── std.npy
-            │   │   └── stimulus_frame
-            │   │       ├── max.npy
-            │   │       ├── mean.npy
-            │   │       ├── median.npy
-            │   │       ├── min.npy
-            │   │       └── std.npy
-            │   └── responses
-            │       ├── all
-            │       │   ├── max.npy
-            │       │   ├── mean.npy
-            │       │   ├── median.npy
-            │       │   ├── min.npy
-            │       │   └── std.npy
-            │       └── stimulus_frame
-            │           ├── max.npy
-            │           ├── mean.npy
-            │           ├── median.npy
-            │           ├── min.npy
-            │           └── std.npy
-            └── trials [12 entries exceeds filelimit, not opening dir]
->>>>>>> 4da75c20
         Args:
             dirname:     root directory name
             *data_keys:  data items to be extraced (must be subdirectories of root/data)
@@ -709,14 +622,7 @@
             if not Path(dirname[:-4]).exists():
                 self.unzip(dirname, Path(dirname).absolute().parent)
             else:
-<<<<<<< HEAD
-                print(
-                    "{} exists already. Not unpacking {}".format(dirname[:-4], dirname)
-                )
-=======
                 print("{} exists already. Not unpacking {}".format(dirname[:-4], dirname))
-
->>>>>>> 4da75c20
             dirname = dirname[:-4]
 
         self.dirname = dirname
@@ -729,16 +635,11 @@
 
         # verify that valid data path exists for each data_key and count number of files
         for data_key in data_keys:
-<<<<<<< HEAD
-            datapath = self.resolve_data_path(data_key)
-            number_of_files.append(len(list(datapath.glob("*.npy"))))
-=======
             if data_key not in self.trial_info.keys():
                 datapath = self.resolve_data_path(data_key)
                 number_of_files.append(len(list(datapath.glob("*"))))
             else:
                 number_of_files.append(len(self.trial_info[data_key]))
->>>>>>> 4da75c20
 
         # verify that all data_keys directories contain identical number of files (= number of data points)
         if not np.all(np.diff(number_of_files) == 0):
@@ -769,9 +670,7 @@
         datapath = self.basepath / "data" / data_key
 
         if not datapath.exists() or not datapath.is_dir():
-            raise DoesNotExistException(
-                "Data path {} is not a valid directory".format(datapath)
-            )
+            raise DoesNotExistException("Data path {} is not a valid directory".format(datapath))
         return datapath
 
     @staticmethod
@@ -818,19 +717,13 @@
             if self.use_cache and item in self._cache[data_key]:
                 ret.append(self._cache[data_key][item])
             else:
-<<<<<<< HEAD
-                datapath = self.resolve_data_path(data_key)
-                val = np.load(datapath / "{}.npy".format(item))
-                if self.use_cache:
-                    self._cache[data_key][item] = val
-=======
                 if data_key in self.trial_info.keys():
                     val = self.trial_info[data_key][item : item + 1]
                 else:
                     datapath = self.resolve_data_path(data_key)
                     val = np.load(datapath / "{}.npy".format(item))
-                self._cache[data_key][item] = val
->>>>>>> 4da75c20
+                if self.use_cache:
+                    self._cache[data_key][item] = val
                 ret.append(val)
 
         # create data point and transform
@@ -918,9 +811,7 @@
 
     @property
     def statistics(self):
-        return DirectoryAttributeHandler(
-            self.basepath / "meta/statistics", self.config["links"]
-        )
+        return DirectoryAttributeHandler(self.basepath / "meta/statistics", self.config["links"])
 
     @staticmethod
     def match_order(target, permuted, not_exist_ok=False):
@@ -1001,7 +892,6 @@
         convert_static_h5_dataset_to_folder(filename, outpath=outpath, overwrite=overwrite)
 
     @property
-<<<<<<< HEAD
     def img_shape(self):
         return (1,) + self[0].images.shape
 
@@ -1015,7 +905,6 @@
             val = val[target_group]
         return len(val)
 
-=======
     def change_log(self):
         if (self.basepath / "change.log").exists():
             with open(self.basepath / "change.log", "r") as fid:
@@ -1047,7 +936,7 @@
         """
         if not (self.basepath / "data/{}".format(attr)).exists():
             raise DoesNotExistException("Link target does not exist")
->>>>>>> 4da75c20
+
 
 class MovieFileTreeDataset(FileTreeDatasetBase):
     _transform_types = (MovieTransform,)
@@ -1072,27 +961,22 @@
         if self.rename_output:
             target_group = self._output_rename.get(target_group, target_group)
 
-<<<<<<< HEAD
         val = self[0]
         if hasattr(val, target_group):
             val = getattr(val, target_group)
         else:
             val = val[target_group]
         return val.shape[-1]
-=======
+
     @property
     def statistics(self):
         return DirectoryAttributeHandler(self.basepath / "meta/statistics", self.config["links"])
->>>>>>> 4da75c20
 
     def transformed_mean(self, stats_source=None):
         if stats_source is None:
             stats_source = self.stats_source
 
-        tmp = [
-            np.atleast_1d(self.statistics[g][stats_source]["mean"][()])
-            for g in self.data_keys
-        ]
+        tmp = [np.atleast_1d(self.statistics[g][stats_source]["mean"][()]) for g in self.data_keys]
         x = self.transform(self.data_point(*tmp), exclude=(Subsequence, Delay))
         if self.rename_output:
             x = self._output_point(*x)

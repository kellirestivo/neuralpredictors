from torch import nn
import torch
import numpy as np

class Corr(nn.Module):
    def __init__(self, eps=1e-12):
        self.eps = eps
        super().__init__()

    def forward(self, output, target):
        target = target.detach()
        delta_out = (output - output.mean(0, keepdim=True))
        delta_target = (target - target.mean(0, keepdim=True))

        var_out = delta_out.pow(2).mean(0, keepdim=True)
        var_target = delta_target.pow(2).mean(0, keepdim=True)

        corrs = (delta_out * delta_target).mean(0, keepdim=True) / (
                (var_out + self.eps) * (var_target + self.eps)).sqrt()
        return corrs


class PoissonLoss(nn.Module):
    def __init__(self, bias=1e-12, per_neuron=False):
        super().__init__()
        self.bias = bias
        self.per_neuron = per_neuron

    def forward(self, output, target):
        target = target.detach()
        loss = (output - target * torch.log(output + self.bias))
        if not self.per_neuron:
            return loss.mean()
        else:
            return loss.view(-1, loss.shape[-1]).mean(dim=0)

class GammaLoss(nn.Module):
    def __init__(self, bias=1e-12, per_neuron=False):
        super().__init__()
        self.bias = bias
        self.per_neuron = per_neuron

    def forward(self, output, target):
        target = (target + self.bias).detach()
        # use output + 1/2 as shape parameter
        shape = output + 0.5

        # assert np.all(shape.detach().cpu().numpy() > 0), 'Shape parameter is smaller than zero'
        loss = torch.lgamma(shape) - (shape - 1) * torch.log(target) + target

        if not self.per_neuron:
            return loss.mean()
        else:
            return loss.view(-1, loss.shape[-1]).mean(dim=0)

class ExponentialLoss(nn.Module):
    def __init__(self, bias=1e-12, target_bias=1e-6, per_neuron=False):
        super().__init__()
        self.bias = bias
        self.target_bias = target_bias
        self.per_neuron = per_neuron

    def forward(self, output, target):
        output = output + self.bias

        target = (target + self.target_bias).detach()

        loss =  target/output + torch.log(output)

        if not self.per_neuron:
            return loss.mean()
        else:
            return loss.view(-1, loss.shape[-1]).mean(dim=0)


<<<<<<< HEAD
class AnscombeMSE(nn.Module):

    def __init__(self, per_neuron=False):
        super().__init__()
        self.per_neuron = per_neuron

    @staticmethod
    def A(x):
        return 2 * torch.sqrt(x+ 3 / 8)

    def forward(self, output, target):
        target = self.A(target).detach()
        output = self.A(output) - 1/(4 * output.sqrt())

        loss = (target - output).pow(2)

        if not self.per_neuron:
            return loss.mean()
        else:
            return loss.view(-1, loss.shape[-1]).mean(dim=0)
=======
class AvgCorr(nn.Module):
    def __init__(self, eps=1e-12):
        self.eps = eps
        super().__init__()

    def forward(self, output, target):
        delta_out = (output - output.mean(0, keepdim=True))
        delta_target = (target - target.mean(0, keepdim=True))

        var_out = delta_out.pow(2).mean(0, keepdim=True)
        var_target = delta_target.pow(2).mean(0, keepdim=True)

        corrs = (delta_out * delta_target).mean(0, keepdim=True) / (
                (var_out + self.eps) * (var_target + self.eps)).sqrt()
        return -corrs.mean()

>>>>>>> 7fd112de

def corr(y1,y2, axis=-1, eps=1e-8, **kwargs):
    """
    Compute the correlation between two matrices along certain dimensions.

    Args:
        y1:      first matrix
        y2:      second matrix
        axis:    dimension along which the correlation is computed.
        eps:     offset to the standard deviation to make sure the correlation is well defined (default 1e-8)
        **kwargs passed to final mean of standardized y1 * y2

    Returns: correlation vector

    """
    y1 = (y1 - y1.mean(axis=axis, keepdims=True))/(y1.std(axis=axis, keepdims=True, ddof=1) + eps)
    y2 = (y2 - y2.mean(axis=axis, keepdims=True))/(y2.std(axis=axis, keepdims=True, ddof=1) + eps)
    return (y1 * y2).mean(axis=axis, **kwargs)
<|MERGE_RESOLUTION|>--- conflicted
+++ resolved
@@ -73,7 +73,6 @@
             return loss.view(-1, loss.shape[-1]).mean(dim=0)
 
 
-<<<<<<< HEAD
 class AnscombeMSE(nn.Module):
 
     def __init__(self, per_neuron=False):
@@ -94,7 +93,8 @@
             return loss.mean()
         else:
             return loss.view(-1, loss.shape[-1]).mean(dim=0)
-=======
+
+
 class AvgCorr(nn.Module):
     def __init__(self, eps=1e-12):
         self.eps = eps
@@ -111,7 +111,6 @@
                 (var_out + self.eps) * (var_target + self.eps)).sqrt()
         return -corrs.mean()
 
->>>>>>> 7fd112de
 
 def corr(y1,y2, axis=-1, eps=1e-8, **kwargs):
     """

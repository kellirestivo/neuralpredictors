import numpy as np
import torch
<<<<<<< HEAD
from collections import namedtuple
=======
from collections import namedtuple, Iterable
>>>>>>> 1ad978b5
from skimage.transform import rescale

class Invertible:
    def inv(self, y):
        raise NotImplemented("Subclasses of Invertible must implement an inv method")


class DataTransform:
    def __repr__(self):
        return self.__class__.__name__

    def id_transform(self, id_map):
        """
        Given a dictionary mapping from data group name to
        a numpy array of appropriate size containing identity information
        for that particular group name, the transform is expected to return
        the expected identity modification (e.g. dropping or duplication of entries, reordering, etc)
        """
        return id_map

    def __call__(self, *args, **kwargs):
        raise NotImplementedError


class MovieTransform(DataTransform):
    """
    Abstract class to certify that the transform is valid for sequence like (e.g. movie) datasets.
    """


class StaticTransform(DataTransform):
    """
    Abstract class to certify that the transform is valid for non-sequential (e.g. image) datasets.
    """


class Subsequence(MovieTransform):
    def __init__(self, frames, channel_first=("inputs",), offset=-1):
        """
        Given a sequential (movie like) data, subselect a consequent `frames` counts of frames, starting with
        `offset` frames skipped. If `offset`< 0, then the subsequence is taken with a random (but valid) offset each iteration.

        Args:
            frames (int): Length of subsequence to be selected from each sample
            channel_first (tuple, optional): A list of data key names where the channel (and thus not time) dimension occurs on the first dimension (dim=0). Otherwise, it's assumed
            that the time dimesion occurs on the first dimension. Defaults to ("inputs",).
            offset (int, optional): Offset to start the subsequence from. Defaults to -1, corresponding to random but valid offset at each iteration.
        """
        self.frames = frames
        # for special group, the time slicing is applied on
        self.channel_first = channel_first
        self.offset = offset

    def __call__(self, x):
        first_group = x._fields[0]

        # get the length of the full sequence. Note that which axis to pick depends on if it's
        # channel first (i.e. time second) group
        t = getattr(x, first_group).shape[int(first_group in self.channel_first)]

        if self.offset < 0:
            i = np.random.randint(0, t - self.frames)
        else:
            i = self.offset
        return x.__class__(
            **{
                k: getattr(x, k)[:, i : i + self.frames, ...]
                if k in self.channel_first
                else getattr(x, k)[i : i + self.frames, ...]
                for k in x._fields
            }
        )

    def id_transform(self, id_map):
        # until a better solution is reached, skipping this
        return id_map

        new_map = {}
        first_group = list(id_map.keys())[0]
        v_fg = id_map[first_group]
        t = v_fg.shape[int(first_group in self.channel_first)]
        i = np.random.randint(0, t - self.frames)
        for k, v in id_map.items():
            if k in self.channel_first:
                new_map[k] = v[:, i : i + self.frames]
            else:
                new_map[k] = v[i : i + self.frames]

        return new_map

    def __repr__(self):
        return self.__class__.__name__ + "({})".format(self.frames)


class Delay(MovieTransform):
    """
    Delay the specified target gorups by delay frames. In other words,
    given non-delayed group g(t) and delayed group d(t), 
    g(T:N-delay) will be returned with d(T+delay:N) where `delay` is the specified amount
    of delay, and N is the last frame in the dataset.
    """

    def __init__(self, delay, delay_groups=("responses",), channel_first=("inputs",)):
        self.delay = delay
        self.delay_groups = delay_groups
        self.channel_first = channel_first

    def __call__(self, x):
        first_group = x._fields[0]
        t = getattr(x, first_group).shape[int(first_group in self.channel_first)]
        assert (
            t > self.delay
        ), "The sequence length {} has to be longer than the delay {}".format(
            t, self.delay
        )
        key_entry = {}
        for k in x._fields:
            if k in self.delay_groups:
                start, stop = self.delay, t
            else:
                start = 0
                stop = t - self.delay

            key_entry[k] = (
                getattr(x, k)[:, start:stop]
                if k in self.channel_first
                else getattr(x, k)[start:stop]
            )

        return x.__class__(**key_entry)

    def id_transform(self, id_map):
        # until a better solution is reached, skipping this
        return id_map

        new_map = {}
        first_group = list(id_map.keys())[0]
        v_fg = id_map[first_group]
        t = v_fg.shape[int(first_group in self.channel_first)]
        assert (
            t > self.delay
        ), "The sequence length {} has to be longer than the delay {}".format(
            t, self.delay
        )

        for k, v in id_map.items():
            if k in self.delay_groups:
                start, end = self.delay, t
            else:
                start, end = 0, t - self.delay

            new_map[k] = v[:, start:end] if k in self.channel_first else v[start:end]

        return new_map

    def __repr__(self):
        return self.__class__.__name__ + "({} on {})".format(
            self.delay, self.delay_groups
        )


class Subsample(MovieTransform, StaticTransform):
    def __init__(self, idx, target_group="responses", target_index=None):
        """
        Subselects samples for data_key specified by `target_group`. By default, the subselection is performed on
        the last index of the tensor, but this behavior may be modified by passing in `target_index` a dictionary
        mapping the position of the index to the name of the data_key.

        Args:
            idx (numpy index specifier): Indices to be selected. Must be a valid NumPy index specification (e.g. list of indicies, boolean array, etc.)
            target_group (string or iterable of strings): Specifies the taget data key to perform subselection on. If given a string, it is assumed as the direct name of data_key
                Otherwise, it is assumed to be an iterable over string values of all data_keys
            target_index (optional, dict): If provided a dictionary, the key is asssumed to be the name of data_key and value the index position to perform subselection on. If not provided, index position of -1 (last position) is used.
        """

        self.idx = idx
        if isinstance(target_group, str):
            self.target_groups = (target_group,)
        else:
            self.target_groups = target_group

        if target_index is None:
            target_index = {k: -1 for k in self.target_groups}
        elif isinstance(target_index, int):
            target_index = {k: target_index for k in self.target_groups}
        self.target_index = target_index

        assert np.ndim(self.idx) == 1, "Dimensionality of index array has to be 1"

    def __call__(self, x):
        return x.__class__(
            **{
                k: np.take(getattr(x, k), self.idx, self.target_index[k])
                if k in self.target_groups
                else getattr(x, k)
                for k in x._fields
            }
        )

    def __repr__(self):
        return self.__class__.__name__ + "(n={})".format(len(self.idx))

    def id_transform(self, id_map):
        return {
            k: v[self.idx] if k in self.target_groups else v for k, v in id_map.items()
        }


class ToTensor(MovieTransform, StaticTransform, Invertible):
    def __init__(self, cuda=False):
        self.cuda = cuda

    def inv(self, y):
        return y.numpy()

    def __call__(self, x):
        return x.__class__(
            *[
                torch.from_numpy(elem.astype(np.float32)).cuda()
                if self.cuda
                else torch.from_numpy(elem.astype(np.float32))
                for elem in x
            ]
        )


class Identity(MovieTransform, StaticTransform, Invertible):
    def __call__(self, x):
        return x

    def inv(self, y):
        return y


class Rename(MovieTransform, StaticTransform, Invertible):
    def __init__(self, name_map):
        self.name_map = name_map
        self.rev_map = {v: k for k, v in name_map.items()}
        self.tuple_class = None
        self.origin_tuple_class = None

    def __call__(self, x):
        if self.tuple_class is None:
            if self.origin_tuple_class is None:
                self.origin_tuple_class = x.__class__
            renamed_fields = [self.name_map.get(f, f) for f in x._fields]
            self.tuple_class = namedtuple("RenamedDataPoint", renamed_fields)
        return self.tuple_class(*x)

    def inv(self, y):
        if self.origin_tuple_class is None:
            renamed_fields = [self.rev_map.get(f, f) for f in y._fields]
            self.origin_tuple_class = namedtuple("OriginalDataPoint", renamed_fields)
        return self.origin_tuple_class(*y)

    def id_transform(self, id_map):
        return {self.name_map.get(k, k): v for k, v in id_map.items()}


class NeuroNormalizer(MovieTransform, StaticTransform, Invertible):
    """
    Note that this normalizer only works with datasets that provide specific attributes information
    of very specific formulation

    Normalizes a trial with fields: inputs, behavior, eye_position, and responses. The pair of
    behavior and eye_position can be missing. The following normalizations are applied:

    - inputs are scaled by the training std of the stats_source and centered on the mean of the movie
    - behavior is divided by the std if the std is greater than 1% of the mean std (to avoid division by 0)
    - eye_position is z-scored
    - reponses are divided by the per neuron std if the std is greater than
            1% of the mean std (to avoid division by 0)
    """

    def __init__(self, data, stats_source="all", exclude=None, inputs_mean=None, inputs_std=None):

        self.exclude = exclude or []

        in_name = "images" if "images" in data.statistics.keys() else "inputs"
        out_name = "responses" if "responses" in data.statistics.keys() else "targets"

        self._inputs_mean = data.statistics[in_name][stats_source]["mean"][()] if inputs_mean is None else inputs_mean
        self._inputs_std = data.statistics[in_name][stats_source]["std"][()] if inputs_mean is None else inputs_std

        s = np.array(data.statistics[out_name][stats_source]["std"])

        # TODO: consider other baselines
        threshold = 0.01 * s.mean()
        idx = s > threshold
        self._response_precision = np.ones_like(s) / threshold
        self._response_precision[idx] = 1 / s[idx]
        transforms, itransforms = {}, {}

        # -- inputs
        transforms[in_name] = lambda x: (x - self._inputs_mean) / self._inputs_std
        itransforms[in_name] = lambda x: x * self._inputs_std + self._inputs_mean

        # -- responses
        transforms[out_name] = lambda x: x * self._response_precision
        itransforms[out_name] = lambda x: x / self._response_precision

<<<<<<< HEAD

        # -- behavior
        transforms['behavior'] = lambda x: x
=======
        # -- behavior
        transforms['behavior'] = lambda x: x

        # -- trial_idx
        trial_idx_mean = np.arange(data._len).mean()
        trial_idx_std = np.arange(data._len).std()
        transforms["trial_idx"] = lambda x: (x - trial_idx_mean) / trial_idx_std
        itransforms["trial_idx"] = lambda x: x * trial_idx_std + trial_idx_mean
>>>>>>> 1ad978b5

        if "pupil_center" in data.data_keys:
            self._eye_mean = np.array(data.statistics["pupil_center"][stats_source]["mean"])
            self._eye_std = np.array(data.statistics["pupil_center"][stats_source]["std"])
            transforms["pupil_center"] = lambda x: (x - self._eye_mean) / self._eye_std
            itransforms["pupil_center"] = lambda x: x * self._eye_std + self._eye_mean

        if "behavior" in data.data_keys:
            s = np.array(data.statistics["behavior"][stats_source]["std"])

            # TODO: same as above - consider other baselines
            threshold = 0.01 * s
            idx = s > threshold
            self._behavior_precision = np.ones_like(s) / threshold
            self._behavior_precision[idx] = 1 / s[idx]

            # -- behavior
            transforms["behavior"] = lambda x: x * self._behavior_precision
            itransforms["behavior"] = lambda x: x / self._behavior_precision

        self._transforms = transforms
        self._itransforms = itransforms

    def __call__(self, x):
        """
        Apply transformation
        """
        return x.__class__(
            **{
                k: (self._transforms[k](v) if k not in self.exclude else v)
                for k, v in zip(x._fields, x)
            }
        )

    def inv(self, x):
        return x.__class__(
            **{
                k: (self._itransforms[k](v) if k not in self.exclude else v)
                for k, v in zip(x._fields, x)
            }
        )

    def __repr__(self):
        return super().__repr__() + (
            "(not {})".format(", ".join(self.exclude))
            if self.exclude is not None
            else ""
        )


class AddBehaviorAsChannels(MovieTransform, StaticTransform, Invertible):
    """
    Given a StaticImage object that includes "images", "responses", and "behavior", it returns three variables:
        - input image concatinated with behavior as new channel(s)
        - responses
        - behavior
    """

    def __init__(self):
        self.transforms, self.itransforms = {}, {}
        self.transforms["images"] = lambda img, behavior: np.concatenate(
            (
                img,
                np.ones((1, *img.shape[-(len(img.shape) - 1) :]))
                * np.expand_dims(
                    behavior, axis=((len(img.shape) - 2), (len(img.shape) - 1))
                ),
            ),
            axis=len(img.shape) - 3,
        )
        self.transforms["responses"] = lambda x: x
        self.transforms["behavior"] = lambda x: x
        self.transforms["pupil_center"] = lambda x: x
<<<<<<< HEAD
=======
        self.transforms["trial_idx"] = lambda x: x
>>>>>>> 1ad978b5

    def __call__(self, x):

        key_vals = {k: v for k, v in zip(x._fields, x)}
        dd = {
            "images": self.transforms["images"](
                key_vals["images"], key_vals["behavior"]
            ),
            "responses": self.transforms["responses"](key_vals["responses"]),
            "behavior": self.transforms["behavior"](key_vals["behavior"]),
        }
        if "pupil_center" in key_vals:
            dd["pupil_center"] = self.transforms["pupil_center"](key_vals["pupil_center"])
<<<<<<< HEAD
        return x.__class__(**dd)


class AddPupilCenterAsChannels(MovieTransform, StaticTransform, Invertible):
    """
    Given a StaticImage object that includes "images", "responses", and "pupil center", it returns three variables:
        - input image concatenated with eye position as new channel(s)
        - responses
        - behavior
        - pupil center
    """
    def __init__(self):
        self.transforms, self.itransforms = {}, {}
        self.transforms["images"] = lambda img, pupil_center: np.concatenate(
            (
                img,
                np.ones((1, *img.shape[-(len(img.shape) - 1) :]))
                * np.expand_dims(pupil_center, axis=((len(img.shape) - 2), (len(img.shape) - 1))),
            ),
            axis=len(img.shape) - 3,
        )
        self.transforms["responses"] = lambda x: x
        self.transforms["behavior"] = lambda x: x
        self.transforms["pupil_center"] = lambda x: x

    def __call__(self, x):

        key_vals = {k: v for k, v in zip(x._fields, x)}
        dd = {
            "images": self.transforms["images"](key_vals["images"], key_vals["pupil_center"]),
            "responses": self.transforms["responses"](key_vals["responses"]),
        }
        if "behavior" in key_vals:
            dd["behavior"] = self.transforms["behavior"](key_vals["behavior"])
        dd["pupil_center"] = self.transforms["pupil_center"](key_vals["pupil_center"])

=======
        if "trial_idx" in key_vals:
            dd["trial_idx"] = self.transforms["trial_idx"](key_vals["trial_idx"])
>>>>>>> 1ad978b5
        return x.__class__(**dd)


class SelectInputChannel(StaticTransform):
    """
    Given a StaticImage object that includes "images", it will select a particular input channel.
    """

    def __init__(self, grab_channel):
        self.grab_channel = grab_channel if isinstance(grab_channel, Iterable) else [grab_channel]

    def __call__(self, x):
        key_vals = {k: v for k, v in zip(x._fields, x)}
        img = key_vals["images"]
        key_vals["images"] = (
            img[:, (self.grab_channel,)]
            if len(img.shape) == 4
            else img[self.grab_channel, ...]
        )
        return x.__class__(**key_vals)


class ScaleInputs(MovieTransform, StaticTransform, Invertible):
    """
    Given a StaticImage object that includes "images", will rescale the image with a given factor.
    """

    def __init__(self,
                 scale,
                 mode="reflect",
                 multichannel=False,
                 anti_aliasing=False,
                 preserve_range=True,
                 clip=True,
                 in_name="images",
                 ):

        self.scale = scale
        self.mode = mode
        self.multichannel = multichannel
        self.anti_aliasing = anti_aliasing
        self.preserve_range = preserve_range
        self.clip = clip
        self.in_name = in_name

    def __call__(self, x):
        key_vals = {k: v for k, v in zip(x._fields, x)}
        img = key_vals[self.in_name]
        key_vals[self.in_name] = rescale(img,
                                     scale=self.scale,
                                     mode=self.mode,
                                     multichannel=self.multichannel,
                                     anti_aliasing=self.anti_aliasing,
                                     clip=self.clip,
                                     preserve_range=self.preserve_range)
        return x.__class__(**key_vals)<|MERGE_RESOLUTION|>--- conflicted
+++ resolved
@@ -1,10 +1,6 @@
 import numpy as np
 import torch
-<<<<<<< HEAD
-from collections import namedtuple
-=======
 from collections import namedtuple, Iterable
->>>>>>> 1ad978b5
 from skimage.transform import rescale
 
 class Invertible:
@@ -306,11 +302,7 @@
         transforms[out_name] = lambda x: x * self._response_precision
         itransforms[out_name] = lambda x: x / self._response_precision
 
-<<<<<<< HEAD
-
-        # -- behavior
-        transforms['behavior'] = lambda x: x
-=======
+
         # -- behavior
         transforms['behavior'] = lambda x: x
 
@@ -319,7 +311,6 @@
         trial_idx_std = np.arange(data._len).std()
         transforms["trial_idx"] = lambda x: (x - trial_idx_mean) / trial_idx_std
         itransforms["trial_idx"] = lambda x: x * trial_idx_std + trial_idx_mean
->>>>>>> 1ad978b5
 
         if "pupil_center" in data.data_keys:
             self._eye_mean = np.array(data.statistics["pupil_center"][stats_source]["mean"])
@@ -393,10 +384,7 @@
         self.transforms["responses"] = lambda x: x
         self.transforms["behavior"] = lambda x: x
         self.transforms["pupil_center"] = lambda x: x
-<<<<<<< HEAD
-=======
         self.transforms["trial_idx"] = lambda x: x
->>>>>>> 1ad978b5
 
     def __call__(self, x):
 
@@ -410,7 +398,6 @@
         }
         if "pupil_center" in key_vals:
             dd["pupil_center"] = self.transforms["pupil_center"](key_vals["pupil_center"])
-<<<<<<< HEAD
         return x.__class__(**dd)
 
 
@@ -447,10 +434,8 @@
             dd["behavior"] = self.transforms["behavior"](key_vals["behavior"])
         dd["pupil_center"] = self.transforms["pupil_center"](key_vals["pupil_center"])
 
-=======
         if "trial_idx" in key_vals:
             dd["trial_idx"] = self.transforms["trial_idx"](key_vals["trial_idx"])
->>>>>>> 1ad978b5
         return x.__class__(**dd)
 
 
